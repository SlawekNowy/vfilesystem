/* This Source Code Form is subject to the terms of the Mozilla Public
 * License, v. 2.0. If a copy of the MPL was not distributed with this
 * file, You can obtain one at http://mozilla.org/MPL/2.0/. */

#ifndef __DIRECTORY_WATCHER_H__
#define __DIRECTORY_WATCHER_H__

#include <fsys/filesystem.h>
#include <string>
#include <mathutil/umath.h>


namespace filemanager
{
	class DirectoryWatcherManager;
};
struct DirectoryWatchListenerSet;
class DLLFSYSTEM DirectoryWatcher {
  public:
	class ConstructException : public std::runtime_error {
	  public:
		using std::runtime_error::runtime_error;
	};

	enum class WatchFlags : uint8_t { None = 0u, WatchSubDirectories = 1u, AbsolutePath = WatchSubDirectories << 1u, StartDisabled = AbsolutePath << 1u, WatchDirectoryChanges = StartDisabled << 1u, };

	DirectoryWatcher(const std::string &path, WatchFlags flags = WatchFlags::None, filemanager::DirectoryWatcherManager *watcherManager = nullptr);
	virtual ~DirectoryWatcher();
	uint32_t Poll();
	const std::string &GetPath() const { return m_path; }

	void SetEnabled(bool enabled);
	bool IsEnabled() const;
  protected:
	void UpdateEnabledState();
	virtual void OnFileModified(const std::string &fName) = 0;
  private:
	bool m_enabled = true;
	std::string m_path;
<<<<<<< HEAD
	struct FileEvent {
		FileEvent(const std::string &fName);
		std::string fileName;
		std::chrono::high_resolution_clock::time_point time;
	};
	std::vector<FileEvent> m_fileStack;
	std::mutex m_fileMutex;
#ifdef _WIN32
	HANDLE m_exitEvent;
#else
	int fanotifyFD;
	int exitEventFD;
#endif
=======
	WatchFlags m_watchFlags;
	std::unique_ptr<DirectoryWatchListenerSet> m_watchListenerSet;
	filemanager::DirectoryWatcherManager &m_watcherManager;
>>>>>>> 880badfc
};
REGISTER_BASIC_BITWISE_OPERATORS(DirectoryWatcher::WatchFlags);

class DLLFSYSTEM DirectoryWatcherCallback : public DirectoryWatcher {
  protected:
	std::function<void(const std::string &)> m_onFileModified;
	virtual void OnFileModified(const std::string &fName) override;
  public:
	DirectoryWatcherCallback(const std::string &path, const std::function<void(const std::string &)> &onFileModified, WatchFlags flags = WatchFlags::None, filemanager::DirectoryWatcherManager *watcherManager = nullptr);
};
DLLFSYSTEM std::ostream &operator<<(std::ostream &out, const DirectoryWatcherCallback &o);

namespace filemanager
{
	DLLFSYSTEM void close_file_watcher();
	DLLFSYSTEM std::shared_ptr<DirectoryWatcherManager> create_directory_watcher_manager();
};

#endif<|MERGE_RESOLUTION|>--- conflicted
+++ resolved
@@ -37,25 +37,9 @@
   private:
 	bool m_enabled = true;
 	std::string m_path;
-<<<<<<< HEAD
-	struct FileEvent {
-		FileEvent(const std::string &fName);
-		std::string fileName;
-		std::chrono::high_resolution_clock::time_point time;
-	};
-	std::vector<FileEvent> m_fileStack;
-	std::mutex m_fileMutex;
-#ifdef _WIN32
-	HANDLE m_exitEvent;
-#else
-	int fanotifyFD;
-	int exitEventFD;
-#endif
-=======
 	WatchFlags m_watchFlags;
 	std::unique_ptr<DirectoryWatchListenerSet> m_watchListenerSet;
 	filemanager::DirectoryWatcherManager &m_watcherManager;
->>>>>>> 880badfc
 };
 REGISTER_BASIC_BITWISE_OPERATORS(DirectoryWatcher::WatchFlags);
 
