--- conflicted
+++ resolved
@@ -136,15 +136,6 @@
   public:
 	VFilePtrInternalVirtual(VFile *file);
 	virtual ~VFilePtrInternalVirtual() override;
-<<<<<<< HEAD
-    virtual size_t Read(void *ptr, size_t size) override;
-    virtual unsigned long long Tell() override;
-	virtual void Seek(unsigned long long offset) override;
-	using VFilePtrInternal::Seek;
-    virtual int Eof() override;
-    virtual int ReadChar() override;
-    virtual unsigned long long GetSize() override;
-=======
 	size_t Read(void *ptr, size_t size) override;
 	unsigned long long Tell() override;
 	virtual void Seek(unsigned long long offset) override;
@@ -152,7 +143,6 @@
 	int Eof() override;
 	int ReadChar() override;
 	unsigned long long GetSize() override;
->>>>>>> 44c9fa0a
 	std::shared_ptr<std::vector<uint8_t>> GetData() const;
 };
 
@@ -166,16 +156,6 @@
 	virtual ~VFilePtrInternalReal() override;
 	bool Construct(const char *path, const char *mode, int *optOutErrno = nullptr, std::string *optOutErr = nullptr);
 	const std::string &GetPath() const;
-<<<<<<< HEAD
-    virtual size_t Read(void *ptr, size_t size) override;
-	size_t Write(const void *ptr, size_t size);
-    virtual unsigned long long Tell() override;
-	virtual void Seek(unsigned long long offset) override;
-	using VFilePtrInternal::Seek;
-    virtual int Eof() override;
-    virtual int ReadChar() override;
-    virtual unsigned long long GetSize() override;
-=======
 	size_t Read(void *ptr, size_t size) override;
 	size_t Write(const void *ptr, size_t size);
 	unsigned long long Tell() override;
@@ -184,7 +164,6 @@
 	int Eof() override;
 	int ReadChar() override;
 	unsigned long long GetSize() override;
->>>>>>> 44c9fa0a
 	template<class T>
 	void Write(T t);
 	int WriteString(const std::string_view &sv, bool withBinaryZeroByte = true);
