/* This Source Code Form is subject to the terms of the Mozilla Public
 * License, v. 2.0. If a copy of the MPL was not distributed with this
 * file, You can obtain one at http://mozilla.org/MPL/2.0/. */

#include "fsys/directory_watcher.h"
<<<<<<< HEAD
#include <linux/fanotify.h>
=======
#include "mathutil/umath.h"
#include <memory>
#include <chrono>
#include <mutex>
#include <unordered_map>
>>>>>>> 880badfc
#include <sharedutils/util.h>
#include <sharedutils/util_path.hpp>
#include <efsw/efsw.hpp>
#include <assert.h>
#include <sys/epoll.h>
#include <sys/eventfd.h>

#if __linux__
#include <notify-cpp/notify.h>
#include <fcntl.h>
#include <unistd.h> // open, close, read on file descriptor.
#include <cerrno>
#include <cstring> //for strerror
#include <string>
#include <atomic>
#endif

namespace filemanager {
	class DirectoryWatcherManager
		: public std::enable_shared_from_this<DirectoryWatcherManager>
	{
	public:
		DirectoryWatcherManager();
		static const std::shared_ptr<DirectoryWatcherManager> &Get();
		std::optional<DirectoryWatchListenerSet> AddWatch(const std::string_view &path, bool absolutePath, bool recursive);
		void RemoveWatch(efsw::WatchID watchId);
	private:
		std::unique_ptr<efsw::FileWatcher> m_fileWatcher;
	};
};

class DirectoryWatchListener : public efsw::FileWatchListener {
  public:
	DirectoryWatchListener(filemanager::DirectoryWatcherManager &watcherManager, const util::Path &rootPath);
	~DirectoryWatchListener();
	void SetWatchId(efsw::WatchID watchId);
	void SetEnabled(bool enabled);
    void handleFileAction( efsw::WatchID watchid, const std::string& dir,
                           const std::string& filename, efsw::Action action,
                           std::string oldFilename ) override;

	uint32_t Poll(const std::function<void(const std::string&)> &onModified);
private:
	struct FileEvent {
		FileEvent(const std::string &fName);
		std::string fileName;
		std::chrono::steady_clock::time_point time;
	};
	std::unordered_map<std::string, FileEvent> m_fileStack;
	std::atomic<bool> m_enabled = false;
	std::mutex m_fileMutex;
	util::Path m_rootPath;
	efsw::WatchID m_watchId;
	std::weak_ptr<filemanager::DirectoryWatcherManager> m_watcherManager;
};

void DirectoryWatchListener::SetEnabled(bool enabled) { m_enabled = enabled; }

DirectoryWatchListener::DirectoryWatchListener(filemanager::DirectoryWatcherManager &watcherManager, const util::Path &rootPath)
	: m_watcherManager {watcherManager.shared_from_this()}, m_rootPath {rootPath}
{}

DirectoryWatchListener::~DirectoryWatchListener()
{
	if(m_watcherManager.expired())
		return;
	m_watcherManager.lock()->RemoveWatch(m_watchId);
}

DirectoryWatchListener::FileEvent::FileEvent(const std::string &fName) : fileName(fName), time(std::chrono::steady_clock::now()) {}

void DirectoryWatchListener::SetWatchId(efsw::WatchID watchId) { m_watchId = watchId; }
void DirectoryWatchListener::handleFileAction( efsw::WatchID watchid, const std::string& dir,
						const std::string& filename, efsw::Action action,
						std::string oldFilename ) {
	if(!m_enabled)
		return;
	switch ( action ) {
		case efsw::Actions::Add:
			//std::cout << "DIR (" << dir << ") FILE (" << filename << ") has event Added"
			//			<< std::endl;
			break;
		case efsw::Actions::Delete:
			//std::cout << "DIR (" << dir << ") FILE (" << filename << ") has event Delete"
			//			<< std::endl;
			break;
		case efsw::Actions::Modified: {
			auto path = util::FilePath(dir, filename);
			path.MakeRelative(m_rootPath);
			auto &normPath = path.GetString();
			std::unique_lock lock {m_fileMutex};
			if(m_fileStack.find(normPath) == m_fileStack.end()) {
				FileEvent ev {normPath};
				ev.time = std::chrono::steady_clock::now();
				m_fileStack.insert(std::make_pair(normPath, ev));
				//std::cout << "DIR (" << dir << ") FILE (" << filename << ") has event Modified"
				//			<< std::endl;
			}
			break;
		}
		case efsw::Actions::Moved:
			//std::cout << "DIR (" << dir << ") FILE (" << filename << ") has event Moved from ("
			//			<< oldFilename << ")" << std::endl;
			break;
		default:
			// Unreachable
			break;
	}
}

uint32_t DirectoryWatchListener::Poll(const std::function<void(const std::string&)> &onModified)
{
	uint32_t numChanged = 0;
	std::unique_lock lock {m_fileMutex};
	if(!m_fileStack.empty()) {
		auto t = std::chrono::steady_clock::now();
		for(auto it=m_fileStack.begin(); it != m_fileStack.end();) {
			auto &name = it->first;
			auto &item = it->second;
			auto tDelta = std::chrono::duration_cast<std::chrono::milliseconds>(t - item.time).count();
			if(tDelta <= 100) {
				// Wait for a tenth of a second before relaying the event
				++it;
				continue;
			}
<<<<<<< HEAD
		} while(bExit == false);
		CloseHandle(pollingOverlap->hEvent);
		CloseHandle(m_exitEvent);
	});
	auto relPath = util::Path::CreatePath(dstPath);
	relPath.MakeRelative(util::get_program_path());
	util::set_thread_name(m_thread, "dir_watch_" + relPath.GetString());
#else
	//TODO: play araund the inotify api
	//throw ConstructException("Only supported on Windows systems");
	auto notifyFilter = FAN_CREATE | FAN_DELETE | FAN_MOVE | FAN_MODIFY ;
	if(umath::is_flag_set(flags, WatchFlags::WatchDirectoryChanges))
		notifyFilter |= FAN_ONDIR;

	fanotifyFD = fanotify_init(FAN_CLOEXEC | FAN_NONBLOCK,O_RDWR);
	int errnoinotify = errno;
	if(fanotifyFD == -1) {
		std::string errstr = strerror(errnoinotify);
		throw ConstructException("Unable to create directory handle. Reason: "+errstr);
		return;
	}
	//int rootWatch = fanotify_mark(inotifyFD, dstPath.c_str(), notifyFilter | FAN_DELETE_SELF | FAN_MOVE_SELF);
	int rootWatch = fanotify_mark(fanotifyFD, FAN_MARK_ADD, notifyFilter, -1, dstPath.c_str());
	errnoinotify = errno;

	if(rootWatch == -1) {
		std::string errstr = strerror(errnoinotify);
		throw ConstructException("Unable to create root watch handle. Reason: "+errstr);
		return;
	}

	exitEventFD = eventfd(0,EFD_CLOEXEC|EFD_SEMAPHORE);

	errnoinotify = errno;
	if(exitEventFD == -1) {
		std::string errstr = strerror(errnoinotify);
		throw ConstructException("Unable to create exit event file descriptor. Reason: "+errstr);
		return;
	}
	int maxEvents =-1;
	{
		char maxEventsStr[64];
		int procFD = open("/proc/sys/fs/fanotify/max_queued_events",O_RDONLY);
		int size = ioctl(procFD,FIONREAD);
		read(procFD,&maxEventsStr,size);
		maxEvents = atoi(maxEventsStr);
		close(procFD);
	}
	/*
	Consider implementing this algorithm.

	I humbly present the Love-Trowbridge (Lovebridge?) recursive directory
scanning algorithm:

        Step 1.  Start at initial directory foo.  Add watch.
        
        Step 2.  Setup handlers for watch created in Step 1.
                 Specifically, ensure that a directory created
                 in foo will result in a handled CREATE_SUBDIR
                 event.
        
        Step 3.  Read the contents of foo.
        
        Step 4.  For each subdirectory of foo read in step 3, repeat
                 step 1.
        
        Step 5.  For any CREATE_SUBDIR event on bar, if a watch is
                 not yet created on bar, repeat step 1 on bar.
	
	*/
	auto bSubTree = (flags & WatchFlags::WatchSubDirectories) != WatchFlags::None;
	m_thread = std::thread([this, rootWatch, notifyFilter, bSubTree, dstPath,maxEvents]() {
		//fanotify_event_metadata strFileNotifyInfo[maxEvents];
		//std::array<HANDLE, 2> waitHandles = {pollingOverlap->hEvent, m_exitEvent};

		auto bExit = false;
		int epollFD = epoll_create1(EPOLL_CLOEXEC);

		int errnoinotify = errno;
		if(epollFD == -1) {
			std::string errstr = strerror(errnoinotify);
			throw ConstructException("Unable to create exit event file descriptor. Reason: "+errstr);
			return;
		}
		epoll_event events[2] {{EPOLLIN,NULL},{EPOLLIN,NULL}};
		epoll_ctl(epollFD,EPOLL_CTL_ADD,fanotifyFD,&events[0]);
		epoll_ctl(epollFD,EPOLL_CTL_ADD,exitEventFD,&events[1]); //is this even needed?
	});
	auto relPath = util::Path::CreatePath(dstPath);
	relPath.MakeRelative(util::get_program_path());
	util::set_thread_name(m_thread, "dir_watch_" + relPath.GetString());
#endif
=======
			++numChanged;
			auto path = util::FilePath(item.fileName);
			path.MakeRelative(m_rootPath);
			onModified(path.GetString());

			it = m_fileStack.erase(it);
		}
	}
	return numChanged;
}

struct DirectoryWatchListenerSet
{
	DirectoryWatchListenerSet() = default;
	std::vector<std::shared_ptr<DirectoryWatchListener>> listeners;
	uint32_t Poll(const std::function<void(const std::string&)> &onModified)
	{
		uint32_t count = 0;
		for(auto &listener : listeners)
			count += listener->Poll(onModified);
		return count;
	}
};

filemanager::DirectoryWatcherManager::DirectoryWatcherManager()
{
	m_fileWatcher = std::make_unique<efsw::FileWatcher>();
	m_fileWatcher->watch();
}

static std::shared_ptr<filemanager::DirectoryWatcherManager> g_DirectoryWatcherManager;
const std::shared_ptr<filemanager::DirectoryWatcherManager> &filemanager::DirectoryWatcherManager::Get()
{
	if(!g_DirectoryWatcherManager)
		g_DirectoryWatcherManager = std::shared_ptr<DirectoryWatcherManager> {new DirectoryWatcherManager{}};
	return g_DirectoryWatcherManager;
}

void filemanager::close_file_watcher()
{
	g_DirectoryWatcherManager = nullptr;
}

std::optional<DirectoryWatchListenerSet> filemanager::DirectoryWatcherManager::AddWatch(const std::string_view &path, bool absolutePath, bool recursive)
{
	auto normPath = util::DirPath(path);
	DirectoryWatchListenerSet set;
	auto addWatch = [this, &set, recursive](const util::Path &rootPath, const util::Path &relPath) {
		auto absPath = util::DirPath(rootPath, relPath);
		if(!filemanager::exists_system(absPath.GetString()))
			return;
		auto listener = std::make_shared<DirectoryWatchListener>(*this, rootPath);
		efsw::WatchID watchId = m_fileWatcher->addWatch( absPath.GetString(), listener.get(), recursive );
		if(watchId < 0) {
			// std::cout<<"Failed to watch directory: "<<efsw::Errors::Log::getLastErrorLog()<<std::endl;
			return;
		}

		listener->SetWatchId(watchId);
		set.listeners.push_back(listener);
	};
	if(absolutePath)
		addWatch({}, util::DirPath(path));
	else {
		auto &rootPaths = filemanager::get_absolute_root_paths();
		set.listeners.reserve(rootPaths.size());
		for(auto &rootPath : rootPaths)
			addWatch(rootPath, std::string {path});
	}
	if(set.listeners.empty())
		return {};
	return set;
}
void filemanager::DirectoryWatcherManager::RemoveWatch(efsw::WatchID watchId)
{
	m_fileWatcher->removeWatch(watchId);
}

DirectoryWatcher::DirectoryWatcher(const std::string &path, WatchFlags flags, filemanager::DirectoryWatcherManager *watcherManager)
	: m_path {path}, m_watchFlags {flags}, m_watcherManager{watcherManager ? *watcherManager : *filemanager::DirectoryWatcherManager::Get()}
{
	SetEnabled(!umath::is_flag_set(flags, WatchFlags::StartDisabled));
>>>>>>> 880badfc
}

DirectoryWatcher::~DirectoryWatcher()
{}

void DirectoryWatcher::UpdateEnabledState()
{
<<<<<<< HEAD
#ifdef _WIN32
	SetEvent(m_exitEvent);
#else
	eventfd_write(exitEventFD, 1);
	close(fanotifyFD);
#endif
	m_thread.join();
=======
	if(!m_enabled)
	{
		if(m_watchListenerSet) {
			for(auto &listener : m_watchListenerSet->listeners)
				listener->SetEnabled(false);
		}
		//m_watchListenerSet = nullptr;
		return;
	}
	if(!m_watchListenerSet) {
		auto absolutePath = umath::is_flag_set(m_watchFlags, WatchFlags::AbsolutePath);
		auto recursive = umath::is_flag_set(m_watchFlags, WatchFlags::WatchSubDirectories);
		auto listenerSet = m_watcherManager.AddWatch(m_path, absolutePath, recursive);

		if(listenerSet)
			m_watchListenerSet = std::make_unique<DirectoryWatchListenerSet>(std::move(*listenerSet));
	}
	if(m_watchListenerSet) {
		for(auto &listener : m_watchListenerSet->listeners)
			listener->SetEnabled(true);
	}
>>>>>>> 880badfc
}

void DirectoryWatcher::SetEnabled(bool enabled)
{
	m_enabled = enabled;
	UpdateEnabledState();
}
bool DirectoryWatcher::IsEnabled() const { return m_enabled; }

uint32_t DirectoryWatcher::Poll()
{
	if(!m_watchListenerSet)
		return 0;
	return m_watchListenerSet->Poll([this](const std::string &fileName) {
		OnFileModified(fileName);
	});
}

std::shared_ptr<filemanager::DirectoryWatcherManager> filemanager::create_directory_watcher_manager()
{
	return std::shared_ptr<DirectoryWatcherManager> {new DirectoryWatcherManager{}};
}

///////////////////////

DirectoryWatcherCallback::DirectoryWatcherCallback(const std::string &path, const std::function<void(const std::string &)> &onFileModified, WatchFlags flags, filemanager::DirectoryWatcherManager *watcherManager)
	: DirectoryWatcher(path, flags, watcherManager), m_onFileModified(onFileModified)
{}

void DirectoryWatcherCallback::OnFileModified(const std::string &fName) { m_onFileModified(fName); }

std::ostream &operator<<(std::ostream &out, const DirectoryWatcherCallback &o)
{
	out << "DirectoryListener[" << o.GetPath() << "]";
	return out;
}<|MERGE_RESOLUTION|>--- conflicted
+++ resolved
@@ -3,15 +3,11 @@
  * file, You can obtain one at http://mozilla.org/MPL/2.0/. */
 
 #include "fsys/directory_watcher.h"
-<<<<<<< HEAD
-#include <linux/fanotify.h>
-=======
 #include "mathutil/umath.h"
 #include <memory>
 #include <chrono>
 #include <mutex>
 #include <unordered_map>
->>>>>>> 880badfc
 #include <sharedutils/util.h>
 #include <sharedutils/util_path.hpp>
 #include <efsw/efsw.hpp>
@@ -19,15 +15,6 @@
 #include <sys/epoll.h>
 #include <sys/eventfd.h>
 
-#if __linux__
-#include <notify-cpp/notify.h>
-#include <fcntl.h>
-#include <unistd.h> // open, close, read on file descriptor.
-#include <cerrno>
-#include <cstring> //for strerror
-#include <string>
-#include <atomic>
-#endif
 
 namespace filemanager {
 	class DirectoryWatcherManager
@@ -137,100 +124,6 @@
 				++it;
 				continue;
 			}
-<<<<<<< HEAD
-		} while(bExit == false);
-		CloseHandle(pollingOverlap->hEvent);
-		CloseHandle(m_exitEvent);
-	});
-	auto relPath = util::Path::CreatePath(dstPath);
-	relPath.MakeRelative(util::get_program_path());
-	util::set_thread_name(m_thread, "dir_watch_" + relPath.GetString());
-#else
-	//TODO: play araund the inotify api
-	//throw ConstructException("Only supported on Windows systems");
-	auto notifyFilter = FAN_CREATE | FAN_DELETE | FAN_MOVE | FAN_MODIFY ;
-	if(umath::is_flag_set(flags, WatchFlags::WatchDirectoryChanges))
-		notifyFilter |= FAN_ONDIR;
-
-	fanotifyFD = fanotify_init(FAN_CLOEXEC | FAN_NONBLOCK,O_RDWR);
-	int errnoinotify = errno;
-	if(fanotifyFD == -1) {
-		std::string errstr = strerror(errnoinotify);
-		throw ConstructException("Unable to create directory handle. Reason: "+errstr);
-		return;
-	}
-	//int rootWatch = fanotify_mark(inotifyFD, dstPath.c_str(), notifyFilter | FAN_DELETE_SELF | FAN_MOVE_SELF);
-	int rootWatch = fanotify_mark(fanotifyFD, FAN_MARK_ADD, notifyFilter, -1, dstPath.c_str());
-	errnoinotify = errno;
-
-	if(rootWatch == -1) {
-		std::string errstr = strerror(errnoinotify);
-		throw ConstructException("Unable to create root watch handle. Reason: "+errstr);
-		return;
-	}
-
-	exitEventFD = eventfd(0,EFD_CLOEXEC|EFD_SEMAPHORE);
-
-	errnoinotify = errno;
-	if(exitEventFD == -1) {
-		std::string errstr = strerror(errnoinotify);
-		throw ConstructException("Unable to create exit event file descriptor. Reason: "+errstr);
-		return;
-	}
-	int maxEvents =-1;
-	{
-		char maxEventsStr[64];
-		int procFD = open("/proc/sys/fs/fanotify/max_queued_events",O_RDONLY);
-		int size = ioctl(procFD,FIONREAD);
-		read(procFD,&maxEventsStr,size);
-		maxEvents = atoi(maxEventsStr);
-		close(procFD);
-	}
-	/*
-	Consider implementing this algorithm.
-
-	I humbly present the Love-Trowbridge (Lovebridge?) recursive directory
-scanning algorithm:
-
-        Step 1.  Start at initial directory foo.  Add watch.
-        
-        Step 2.  Setup handlers for watch created in Step 1.
-                 Specifically, ensure that a directory created
-                 in foo will result in a handled CREATE_SUBDIR
-                 event.
-        
-        Step 3.  Read the contents of foo.
-        
-        Step 4.  For each subdirectory of foo read in step 3, repeat
-                 step 1.
-        
-        Step 5.  For any CREATE_SUBDIR event on bar, if a watch is
-                 not yet created on bar, repeat step 1 on bar.
-	
-	*/
-	auto bSubTree = (flags & WatchFlags::WatchSubDirectories) != WatchFlags::None;
-	m_thread = std::thread([this, rootWatch, notifyFilter, bSubTree, dstPath,maxEvents]() {
-		//fanotify_event_metadata strFileNotifyInfo[maxEvents];
-		//std::array<HANDLE, 2> waitHandles = {pollingOverlap->hEvent, m_exitEvent};
-
-		auto bExit = false;
-		int epollFD = epoll_create1(EPOLL_CLOEXEC);
-
-		int errnoinotify = errno;
-		if(epollFD == -1) {
-			std::string errstr = strerror(errnoinotify);
-			throw ConstructException("Unable to create exit event file descriptor. Reason: "+errstr);
-			return;
-		}
-		epoll_event events[2] {{EPOLLIN,NULL},{EPOLLIN,NULL}};
-		epoll_ctl(epollFD,EPOLL_CTL_ADD,fanotifyFD,&events[0]);
-		epoll_ctl(epollFD,EPOLL_CTL_ADD,exitEventFD,&events[1]); //is this even needed?
-	});
-	auto relPath = util::Path::CreatePath(dstPath);
-	relPath.MakeRelative(util::get_program_path());
-	util::set_thread_name(m_thread, "dir_watch_" + relPath.GetString());
-#endif
-=======
 			++numChanged;
 			auto path = util::FilePath(item.fileName);
 			path.MakeRelative(m_rootPath);
@@ -313,7 +206,6 @@
 	: m_path {path}, m_watchFlags {flags}, m_watcherManager{watcherManager ? *watcherManager : *filemanager::DirectoryWatcherManager::Get()}
 {
 	SetEnabled(!umath::is_flag_set(flags, WatchFlags::StartDisabled));
->>>>>>> 880badfc
 }
 
 DirectoryWatcher::~DirectoryWatcher()
@@ -321,15 +213,6 @@
 
 void DirectoryWatcher::UpdateEnabledState()
 {
-<<<<<<< HEAD
-#ifdef _WIN32
-	SetEvent(m_exitEvent);
-#else
-	eventfd_write(exitEventFD, 1);
-	close(fanotifyFD);
-#endif
-	m_thread.join();
-=======
 	if(!m_enabled)
 	{
 		if(m_watchListenerSet) {
@@ -351,7 +234,6 @@
 		for(auto &listener : m_watchListenerSet->listeners)
 			listener->SetEnabled(true);
 	}
->>>>>>> 880badfc
 }
 
 void DirectoryWatcher::SetEnabled(bool enabled)
